﻿/**
 * @file PlayerComponents.h
 * @brief プレイヤー専用コンポーネント集
 * @author 山内陽
 * @date 2025
 * @version 1.0
 *
 * @details
 * このファイルはプレイヤーキャラクターに関連するコンポーネントを定義します。
 * 移動、ステータス管理などのプレイヤー専用機能を提供します。
 */
#pragma once

#include "components/Component.h"
#include "ecs/World.h"
#include "components/Transform.h"
#include "components/MeshRenderer.h"
#include "input/InputSystem.h"
#include "input/GamepadSystem.h"
#include <DirectXMath.h>

// =========================================
// ベロシティ計算コンポーネント
// =========================================

struct PlayerVelocity : Behaviour {
    float speed = 10.0f;                       ///< 移動速度(単位/秒) - 速度を上げて動きを明確に
    DirectX::XMFLOAT2 velocity = {0.0f, 0.0f}; ///< 現在の移動ベロシティ

    void SetVelocity(DirectX::XMFLOAT2 speed) {
        velocity.x = speed.x;
        velocity.y = speed.y;
    }

    void UpdateVelocity(const DirectX::XMFLOAT2 &inputDir) {
        // 入力がある場合はベロシティを更新
        if (inputDir.x != 0.0f || inputDir.y != 0.0f) {

            // ベクトルの長さを計算
            float length = std::sqrt(inputDir.x * inputDir.x + inputDir.y * inputDir.y);

            if (length > 0.0f) {
                // 正規化し、speedを乗算してベロシティを更新
                float normal_x = inputDir.x / length;
                float normal_y = inputDir.y / length;
                velocity.x = normal_x * speed;
                velocity.y = normal_y * speed;
            }
        }
    }

    DirectX::XMFLOAT2 GetVelocity() {
        return velocity;
    }
};

// ========================================================
// プレイヤー移動コンポーネント
// ========================================================

/**
 * @struct PlayerMovement
 * @brief プレイヤーの移動を管理するBehaviour
 *
 * @details
 * スティック入力に基づいてプレイヤーの移動を制御します。
 * スティックを倒している間はその方向に移動し、ニュートラルに戻った際には最後に入力された方向に基づいて慣性（ベロシティ）を与えます。
 * また、画面外に出ないように自動的に境界制限を行います。
 *
 * @par 使用例
 * @code
 * Entity player = world.Create()
 * .With<Transform>()
 * .With<MeshRenderer>()
 * .With<PlayerTag>()
 * .Build();
 *
 * auto& movement = world.Add<PlayerMovement>(player);
 * movement.input_ = &GetInput();
 * movement.speed =8.0f;
 * @endcode
 *
 * @note InputSystemへの参照を設定する必要があります
 * @see InputSystem
 */
struct PlayerMovement : Behaviour {
    InputSystem *input_ = nullptr;     ///< 入力システムへのポインタ
    GamepadSystem *gamepad_ = nullptr; ///< ゲームパッドシステムへのポインタ

    /**
     * @brief 毎フレーム更新処理
     * @param[in,out] w ワールド参照
     * @param[in] self このコンポーネントが付いているエンティティ
     * @param[in] dt デルタタイム(前フレームからの経過時間)
     *
     * @details
     * スティック入力を読み取り、プレイヤーの位置とベロシティを更新します。
     * キーボード入力とすべての接続されているゲームパッド（XInput + DirectInput）の入力を統合します。
     * 入力がない場合は最後のベロシティに基づいて移動を続けます。
     */
    void OnUpdate(World &w, Entity self, float dt) override {
        auto *t = w.TryGet<Transform>(self);
        auto *v = w.TryGet<PlayerVelocity>(self);
       
        if (!t || !v || (!input_ && !gamepad_))
            return;

        DirectX::XMFLOAT2 inputDir = {0.0f, 0.0f};


        // キーボード入力の処理
        if (input_) {
            if (input_->GetKey('W') || input_->GetKey(VK_UP)) {
                inputDir.y += 1.0f;
            }
            if (input_->GetKey('S') || input_->GetKey(VK_DOWN)) {
                inputDir.y -= 1.0f;
            }
            if (input_->GetKey('A') || input_->GetKey(VK_LEFT)) {
                inputDir.x -= 1.0f;
            }
            if (input_->GetKey('D') || input_->GetKey(VK_RIGHT)) {
                inputDir.x += 1.0f;
            }
        }

        // すべての接続されているゲームパッドの入力を統合（XInput + DirectInput）
        if (gamepad_) 
        {
            float gx = gamepad_->GetLeftStickX();
            float gy = gamepad_->GetLeftStickY();
<<<<<<< HEAD


=======
>>>>>>> 9880235c
#ifdef _DEBUG
            static int debugCounter = 0;
            if (debugCounter % 30 == 0 && (gx != 0.0f || gy != 0.0f)) { // 入力があるときだけログ出力
                DEBUGLOG("PlayerMovement: Gamepad input - LX=" + std::to_string(gx) + ", LY=" + std::to_string(gy));
            }
            debugCounter++;
#endif
<<<<<<< HEAD
=======

            inputDir.x += gx;
            inputDir.y += gy;

>>>>>>> 9880235c
            static bool isCharging = false;     //チャージ中かどうか
            static float ChargePower = 0.0f;    //チャージ具合
            static float prev_gx = 0.0f;        //前のX軸入力値値
            static float prev_gy = 0.0f;        //前のY軸入力値

        //左右上下スティックを倒している時
           if (gx < -0.5f||gx > 0.5f||gy < -0.5f||gy > 0.5f) 
           {
                isCharging = true;      
                float currentCharge = gamepad_->GetLeftStickChargeAmount(1.0f);
                
                //経過時間に応じてチャージ量を溜める
                ChargePower += currentCharge * dt;

                //1.0以上は溜めれない
                if (ChargePower > 1.0f)
                {
                    ChargePower = 1.0f;
                } 
           }

          

           //fab....絶対値を求める関数
           //スティックが戻ったら右へ移動
           if (isCharging && prev_gx < -0.5f && fabs(gx) < 0.1f) 
           {
               //テスト用
               //5倍速で右へ
               float Speed = 1.0f + ChargePower * 5.0f;

               inputDir.x = Speed; 

               //状態リセット
               isCharging = false;
               ChargePower = 0.0f;
           }
           //スティックが戻ったら左へ移動
           else if (isCharging && prev_gx > 0.5f && fabs(gx) < 0.1f)
           {
               //テスト用
               //5倍速で左へ
               float Speed = 1.0f + ChargePower * 5.0f;

               inputDir.x = -Speed;

               //状態リセット
               isCharging = false;
               ChargePower = 0.0f;
           } 
           //スティックが戻ったら上へ移動
           else if (isCharging&& prev_gy < -0.5f && fabs(gy) < 0.1f)
           {
               //テスト用
               //5倍速で上へ
               float Speed = 1.0f + ChargePower * 5.0f;

               inputDir.y = Speed;
               
               //状態リセット
               isCharging = false;
               ChargePower = 0.0f;
           }
           //スティックが戻ったら下へ移動
           else if (isCharging && prev_gy > 0.5f && fabs(gy) < 0.1f)
           {
               //テスト用
               //5倍速で下へ
               float Speed = 1.0f + ChargePower * 5.0f;

               inputDir.y = -Speed;

               //状態リセット
               isCharging = false;
               ChargePower = 0.0f;
           }
            prev_gx = gx; 
            prev_gy = gy;
        }

        v->UpdateVelocity(inputDir);

        // ベロシティに基づいて位置を更新
        t->position.x += v->velocity.x * dt;
        t->position.z += v->velocity.y * dt;

        // 画面外に出ないように制限
        const float limitX = 8.0f;
        const float limitY = 10.0f;
        if (t->position.x < -limitX)
            t->position.x = -limitX;
        if (t->position.x > limitX)
            t->position.x = limitX;
        if (t->position.z < -limitY)
            t->position.z = -limitY;
        if (t->position.z > limitY)
            t->position.z = limitY;
    }
};<|MERGE_RESOLUTION|>--- conflicted
+++ resolved
@@ -129,11 +129,6 @@
         {
             float gx = gamepad_->GetLeftStickX();
             float gy = gamepad_->GetLeftStickY();
-<<<<<<< HEAD
-
-
-=======
->>>>>>> 9880235c
 #ifdef _DEBUG
             static int debugCounter = 0;
             if (debugCounter % 30 == 0 && (gx != 0.0f || gy != 0.0f)) { // 入力があるときだけログ出力
@@ -141,13 +136,10 @@
             }
             debugCounter++;
 #endif
-<<<<<<< HEAD
-=======
 
             inputDir.x += gx;
             inputDir.y += gy;
 
->>>>>>> 9880235c
             static bool isCharging = false;     //チャージ中かどうか
             static float ChargePower = 0.0f;    //チャージ具合
             static float prev_gx = 0.0f;        //前のX軸入力値値
